import numpy as np
import os
import copy
from rdkit.Chem.SaltRemover import SaltRemover
from rdkit.Chem.MolStandardize import rdMolStandardize
from rdkit import Chem
import pybel
import pickle
import isicle
from isicle.interfaces import GeometryInterface


def load_pickle(path: str):
    '''
    Load pickled file.

    Parameters
    ----------
    path : type
        Path to pickle.

    Returns
    -------
    Geometry, MDOptimizedGeometry, or DFTOptimizedGeometry
        Previously pickled *Geometry instance.

    '''

    # Load file
    with open(path, 'rb') as f:
        try:
<<<<<<< HEAD
            mol = pickle.load(f)
=======
            geom = pickle.load(f)
>>>>>>> f6b7828e
        except pickle.UnpicklingError:
            raise IOError('Could not read file as pickle: {}'.format(path))

    # Check for valid Geometry class type
    if isinstance(geom, (Geometry, MDOptimizedGeometry, DFTOptimizedGeometry)):
        return geom

    # Failure. This is not a *Geometry instance
<<<<<<< HEAD
    raise TypeError('Unsupported geometry format: {}.'.format(mol.__class__))
=======
    raise TypeError('Unsupported geometry format: {}.'.format(geom.__class__))
>>>>>>> f6b7828e


def _load_text(path: str):
    '''
    Grab all text from given file.

    Parameters
    ----------
    path : str
        Path to text file.

    Returns
    -------
    list
        List of lines from given text file.

    '''
    with open(path, 'r') as f:
        contents = f.readlines()
    return [x.strip() for x in contents]


def _load_generic_geom(path: str):
    '''
    Create new Geometry instance and populate file information.

    Parameters
    ----------
    path : str
        Path to geometry text file (.mol, .smi, etc.)

    Returns
    -------
    Geometry
        Basic Geometry class with only file information populated.

    '''
    geom = Geometry()
    geom.path = path
    geom.contents = _load_text(path)
    geom.filetype = os.path.splitext(path)[-1].lower().strip()
    return geom


def load_xyz(path: str):
    '''
    Load XYZ file and return as a Geometry instance.

    Parameters
    ----------
    path : str
        Path to XYZ file

    Returns
    -------
    Geometry
        Provided file and molecule information

    '''
    # NOTE: currently cannot cast to RDKit Mol object
    geom = _load_generic_geom(path)
    return geom


def load_mol(path: str):
    '''
    Load mol file and return as a Geometry instance.

    Parameters
    ----------
    path : str
        Path to mol file

    Returns
    -------
    Geometry
        Provided file and molecule information

    '''
    geom = _load_generic_geom(path)
    geom.mol = Chem.MolFromMolFile(path)
    return geom


def load_mol2(path: str):
    '''
    Load mol2 file and return as a Geometry instance.

    Parameters
    ----------
    path : str
        Path to mol2 file

    Returns
    -------
    Geometry
        Provided file and molecule information

    '''
    geom = _load_generic_geom(path)
    geom.mol = Chem.MolFromMol2File(path)
    return geom


def load_pdb(path: str):
    '''
    Load PDB file and return as a Geometry instance.

    Parameters
    ----------
    path : str
        Path to PDB file

    Returns
    -------
    Geometry
        Provided file and molecule information

    '''
    geom = _load_generic_geom(path)
    geom.mol = Chem.MolFromPDBFile(path)
    return geom


def _load_2D(path, convert_fxn):
    '''
    Load string file and return as a Geometry instance.

    Parameters
    ----------
    path : str
        Path to SMILES file
    convert_fxn: RDKit function
        Function to use to convert from string to mol (e.g. MolFromSmiles)

    Returns
    -------
    Geometry
        Provided file and molecule information

    '''
    geom = _load_generic_geom(path)
    string_struct = geom.contents[0].strip()
    mol = convert_fxn(string_struct)

    if mol is None:
        raise ValueError('Could not convert structure to mol: {}'.format(string_struct))

    # Hs not explicit, must be added. Not done for MolFromSmarts.
    if convert_fxn is not Chem.MolFromSmarts:
        mol = Chem.AddHs(mol)

    geom.mol = mol
    return geom


def load_smiles(path: str):
    '''
    Load SMILES file and return as a Geometry instance.

    Parameters
    ----------
    path : str
        Path to SMILES file

    Returns
    -------
    Geometry
        Provided file and molecule information

    '''
    return _load_2D(path, Chem.MolFromSmiles)


def load_inchi(path: str):
    '''
    Load InChI file and return as a Geometry instance.

    Parameters
    ----------
    path : str
        Path to InChI file

    Returns
    -------
    Geometry
        Provided file and molecule information

    '''
    return _load_2D(path, Chem.MolFromInchi)


def load_smarts(path: str):
    '''
    Load SMARTS file and return as a Geometry instance.

    Parameters
    ----------
    path : str
        Path to SMARTS file

    Returns
    -------
    Geometry
        Provided file and molecule information

    '''
    return _load_2D(path, Chem.MolFromSmarts)


def load(path: str):
    '''
    Reads in molecule information of the following supported file types:
    .smi, .inchi, .xyz, .mol, .mol2, .pkl, .pdb. Direct loaders can also
    be used, see load_* functions for more information.

    Parameters
    ----------
    path : str
        Path to file with molecule information.

    Returns
    -------
    Geometry
        Molecule information.

    '''
    path = path.strip()
    extension = os.path.splitext(path)[-1].lower()

    if extension == '.pkl':
        return load_pickle(path)

    if 'mol2' in extension:
        return load_mol2(path)

    if 'mol' in extension:
        return load_mol(path)

    if extension == '.xyz':
        return load_xyz(path)

    if extension == '.pdb':
        return load_pdb(path)

    if 'smi' in extension:
        return load_smiles(path)

    if extension == '.inchi':
        return load_inchi(path)

    if extension == '.smarts':
        return load_smarts(path)

    raise IOError('Extension {} not recognized.'.format(extension))


class Geometry(GeometryInterface):
    '''
    Molecule information, including information on the file it was
    generated from. It is not recommended to manipulate or retrieve
    attributes of this class without using class functions.

    Attributes
    ----------
    path : str
        Path provided to generate original instance.
    contents : list(str)
        Contents of file used to create original instance.
    filetype : str
        File type used to create original instance.
    mol : RDKit Mol object
        Current structure, potentially updated from its original
        form using functions in this class.

    '''

    def __init__(self, path=None, contents=None, filetype=None, mol=None):
        self.path = path
        self.contents = contents
        self.filetype = filetype
        self.mol = mol

    def get_mol(self, hard_copy=True):
        '''
        Returns RDKit Mol object for this Geometry.

        Parameters
        ----------
        hard_copy : boolean
            Return a hard copy of the mol object. If false, returns pointer to
            this instance's mol object (not recommended). Default: True.

        Returns
        -------
        RDKit Mol object
            Current structure

        '''
        return self.mol.__copy__()

    def _handle_inplace(self, mol, inplace):
        '''
        Return updated Geometry object with given structure.

        Parameters
        ----------
        mol : RDKit Mol object
            Structure to use.
        inplace : boolean
            If true, update this instance with the new structure. Otherwise,
            create a new Geometry instance and populate it with the structure.

        Returns
        -------
        Geometry
            Updated structure instance.

        '''
        if inplace:
            self.mol = mol
            return self

        # Make a new object and populate its mol with the given mol
        return type(self)(self.path, self.contents,
                          self.filetype, mol)

    def desalt(self, salts=None, inplace=False):
        '''
        Desalts RDKit mol object using Chem.SaltRemover module.

        Parameters
        ----------
        salts : str (optional)
            Salt type to remove. Ex: 'Cl', 'Br', '[Na+]'. Default: None.
        inplace : boolean (optional)
            If true, update this instance with the new structure. Otherwise,
            create a new Geometry instance and populate it with the structure.
            Default: False.

        Returns
        -------
        Geometry
            Molecule with given salt(S) removed.

        '''

        # If no salts given, skip desalting
        if salts is None:
            return self._handle_inplace(self.get_mol(), inplace)

        remover = SaltRemover(defnFormat='smiles', defnData=salts)
        # defnData="[Cl,Br,Na]" *sample definition of salts to be removed*
        # add iterator for salts listed in config?
        # set potential salts to be removed in a config file

        mol, deleted = remover.StripMolWithDeleted(self.get_mol())
        # using StripMolWithDeleted instead of StripMol
        # add functionality to track removed salts
        # atomno = res.GetNumAtoms
        # if relevant to future use, returns atom count post desalting

        return self._handle_inplace(mol, inplace)

    def neutralize(self, inplace=False):
        '''
        Neutralizes RDKit mol object using neutralization reactions.

        Parameters
        ----------
        inplace : boolean (optional)
            If true, update this instance with the new structure. Otherwise,
            create a new Geometry instance and populate it with the structure.
            Default: False.

        Returns
        -------
        Geometry
            Neutralized form of the molecule.

        '''

        def _initialize_neutralisation_reactions():
            patts = (
                # Imidazoles
                ('[n+;H]', 'n'),
                # Amines
                ('[N+;!H0]', 'N'),
                # Carboxylic acids and alcohols
                ('[$([O-]);!$([O-][#7])]', 'O'),
                # Thiols
                ('[S-;X1]', 'S'),
                # Sulfonamides
                ('[$([N-;X2]S(=O)=O)]', 'N'),
                # Enamines
                ('[$([N-;X2][C,N]=C)]', 'N'),
                # Tetrazoles
                ('[n-]', '[nH]'),
                # Sulfoxides
                ('[$([S-]=O)]', 'S'),
                # Amides
                ('[$([N-]C=O)]', 'N'),
            )
            return [(Chem.MolFromSmarts(x), Chem.MolFromSmiles(y)) for x, y in patts]

        reactions = _initialize_neutralisation_reactions()

        mol = self.get_mol()
        replaced = False
        for i, (reactant, product) in enumerate(reactions):
            while mol.HasSubstructMatch(reactant):
                replaced = True
                rms = Chem.AllChem.ReplaceSubstructs(mol, reactant, product)
                mol = rms[0]

        # # TODO: is this still necessary?
        # if replaced:
        #     res = self.to_smiles(mol, frm='mol')
        # else:
        #     res = self.to_smiles(self.smiles, frm='smi')

        return self._handle_inplace(mol, inplace)

    # TODO: Refactor based on new class structure
    def tautomerize(self, return_all=False, inplace=False):
        '''
        Generate tautomers according to RDKit TautomerEnumerator() method.

        Parameters
        ----------
        return_all : boolean (optional)
            If true, return all tautomers generated. Otherwise, only return
            the most common. Default=False
        inplace : boolean (optional)
            If true, update this instance with the new structure. Otherwise,
            create a new Geometry instance and populate it with the structure.
            Default: False.

        Returns
        -------
        Geometry or list(Geometry)
            Tautomer(s) of starting structure.

        '''

        # source: https://rdkit.blogspot.com/2020/01/trying-out-new-tautomer.html
        # Discuss noted double bond changes
        enumerator = rdMolStandardize.TautomerEnumerator()

        mol = self.get_mol()
        res = [mol]
        tauts = enumerator.Enumerate(mol)
        smis = [Chem.MolToSmiles(x) for x in tauts]
        s_smis = sorted((x, y)
                        for x, y in zip(smis, tauts) if x != self.to_smiles())
        res += [y for x, y in s_smis]

        # Ensure res is a list of mol objects
        if return_all:
            new_geoms = []
            for r in res:
                geom = self.__copy__()
                geom.mol = r
                new_geoms.append(geom)
            return new_geoms

        return self._handle_inplace(res[0], inplace)

    def dft_optimize(self, program='NWChem', template=None, **kwargs):
        '''
        Optimize geometry, either XYZ or PDB, using stated functional and basis set.
        Additional inputs can be grid size, optimization criteria level,
        '''
        return isicle.qm.dft(self, program=program, template=template, **kwargs)

    # TODO: update
    def total_partial_charge(self):
        '''Sum the partial charge across all atoms.'''
        mol = self.get_mol()
        Chem.AllChem.ComputeGasteigerCharges(mol)
        contribs = [mol.GetAtomWithIdx(i).GetDoubleProp('_GasteigerCharge')
                    for i in range(mol.GetNumAtoms())]
        return np.nansum(contribs)

    def natoms(self):
        '''Calculate total number of atoms.'''
        return Chem.Mol.GetNumAtoms(self.get_mol())

    def __copy__(self):
        '''Return hard copy of this class instance.'''
        return type(self)(self.path, self.contents,
                          self.filetype, self.get_mol())

    def to_smiles(self):
        '''Get SMILES for this structure.'''
        return Chem.MolToSmiles(self.get_mol())

    def to_inchi(self):
        '''Get InChI for this structure.'''
        return Chem.MolToInchi(self.get_mol())

    def to_smarts(self):
        '''Get SMARTS for this structure.'''
        return Chem.MolToSmarts(self.get_mol())

    def to_xyzblock(self):
        #     '''Get XYZ text for this structure.'''
        #     return Chem.MolToXYZBlock(self.mol)
        # NOTE: Depricated, returns nothing for C2H4
        raise NotImplementedError

    def to_pdbblock(self):
        '''Get PDB text for this structure'''
        return Chem.MolToPDBBlock(self.get_mol())

    def to_molblock(self):
        '''Get PDB text for this structure'''
        return Chem.MolToMolBlock(self.get_mol())

    def save_smiles(self, path: str):
        '''Save this structure's SMILES to file.'''
        with open(path, 'w') as f:
            f.write(self.to_smiles())
        return 'Success'

    def save_inchi(self, path: str):
        '''Save this structure's InChI to file.'''
        with open(path, 'w') as f:
            f.write(self.to_inchi())
        return 'Success'

    def save_smarts(self, path: str):
        '''Save this structure's SMARTS to file.'''
        with open(path, 'w') as f:
            f.write(self.to_smarts())
        return 'Success'

    def save_xyz(self, path: str):
        #     '''Save XYZ file for this structure.'''
        #     return Chem.MolToXYZFile(self.get_mol(), path)
        # NOTE: Depricated, creates blank files for C2H4
        raise NotImplementedError

    def save_mol(self, path):
        '''Save Mol file for this structure.'''
        return Chem.MolToMolFile(self.get_mol(), path)

    def save_pickle(self, path):
        '''Pickle this class instance.'''
        with open(path, 'wb') as f:
            pickle.dump(self, f)
        return 'Success'

    def save_pdb(self, path: str):
        '''Save PDB file for this structure.'''
        return Chem.MolToPDBFile(self.mol, path)

    def save(self, path, fmt=None):
        '''
        Save molecule

        Parameters
        ----------
        path : str
            Path to save file.
        fmt : str (optional)
            Format to save this molecule in. If None, determined from given
            path's extension. If .pkl. pickles this full object.
            Default: None.
            Supported formats: .smi (SMILES), .inchi (InChI), .mol, .xyz,
            .pdb, .pkl.

        Returns
        -------
        str
            Status of save.

        '''

        if fmt is None:
            # Decide format based on path
            fmt = os.path.splitext(path)[-1]
        fmt = fmt.lower()

        if 'smi' in fmt:
            return self.save_smiles(path)

        if 'inchi' in fmt:
            return self.save_inchi(path)

        if 'smarts' in fmt:
            return self.save_smarts(path)

        if 'xyz' in fmt:
            return self.save_xyz(path)

        if 'mol' in fmt:  # diff for mol2?
            return self.save_mol(path)

        if 'pkl' in fmt:
            return self.save_pickle(path)

        if 'pdb' in fmt:
            return self.save_pdb(path)

        # TODO: enable Compute2DCoords, https://www.rdkit.org/docs/source/rdkit.Chem.rdDepictor.html

        raise TypeError('Input format {} not supported.'.format(fmt))


class MDOptimizedGeometry(Geometry):
    '''
    Builds off of the 3D representation, with additional methods specifc to a
    representation with MD optimized 3D coordinates. Any methods that would
    result in a more defined representation (e.g. DFT optimized) should yield
    the appropriate subclass.
    '''

    def __init__(self):
        # Initialize the base class
        super().__init__()


class DFTOptimizedGeometry(Geometry):
    '''
    Builds off of the 3D representation, with additional methods specific to a
    representation with DFT optimized 3D coordinates.
    '''

    def __init__(self):
        # Initialize the base class
        super().__init__()<|MERGE_RESOLUTION|>--- conflicted
+++ resolved
@@ -29,11 +29,7 @@
     # Load file
     with open(path, 'rb') as f:
         try:
-<<<<<<< HEAD
-            mol = pickle.load(f)
-=======
             geom = pickle.load(f)
->>>>>>> f6b7828e
         except pickle.UnpicklingError:
             raise IOError('Could not read file as pickle: {}'.format(path))
 
@@ -42,11 +38,7 @@
         return geom
 
     # Failure. This is not a *Geometry instance
-<<<<<<< HEAD
-    raise TypeError('Unsupported geometry format: {}.'.format(mol.__class__))
-=======
     raise TypeError('Unsupported geometry format: {}.'.format(geom.__class__))
->>>>>>> f6b7828e
 
 
 def _load_text(path: str):
